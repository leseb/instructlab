# Standard
from os import listdir
from os.path import basename, dirname, exists, splitext
import logging
import sys

# Third Party
from click_didyoumean import DYMGroup
from llama_cpp import llama_chat_format
from llama_cpp.server.app import create_app
from llama_cpp.server.settings import Settings
import click
import llama_cpp.server.app as llama_app
import uvicorn

# Local
from . import config
from .chat.chat import chat_cli
from .download import DownloadException, clone_taxonomy, download_model
from .generator.generate_data import GenerateException, generate_data, get_taxonomy_diff


# pylint: disable=unused-argument
class Lab:
    """Lab object holds high-level information about lab CLI"""

    def __init__(self, filename):
        self.config_file = filename
        self.config = config.read_config(filename)
        FORMAT = "%(levelname)s %(asctime)s %(filename)s:%(lineno)d %(message)s"
        logging.basicConfig(format=FORMAT)
        self.logger = logging.getLogger(__name__)
        self.logger.setLevel(self.config.general.log_level.upper())


def configure(ctx, param, filename):
    # skip configuration reading when invoked command is `init`
    if len(sys.argv) > 0 and sys.argv[-1] == "init":
        return

    if not exists(filename):
        raise click.ClickException(
            f"`{filename}` does not exists, please run `lab init` or point to a valid configuration file using `--config=<path>`."
        )

    ctx.obj = Lab(filename)
    # default_map holds a dictionary with default values for each command parameters
    ctx.default_map = config.get_dict(ctx.obj.config)


@click.group(cls=DYMGroup)
@click.option(
    "--config",
    type=click.Path(),
    default=config.DEFAULT_CONFIG,
    show_default=True,
    callback=configure,
    is_eager=True,
    help="Path to a configuration file.",
)
@click.pass_context
# pylint: disable=redefined-outer-name
def cli(ctx, config):
    """CLI for interacting with labrador.

    If this is your first time running lab, it's best to start with `lab init` to create the environment
    """


@cli.command()
@click.pass_context
@click.option(
    "--interactive",
    is_flag=True,
    default=True,
    help="Initialize the environment assuming defaults.",
)
@click.option(
    "--model-path",
    type=click.Path(),
    default=config.DEFAULT_MODEL_PATH,
    help="Path to the model used during generation.",
)
@click.option(
    "--taxonomy-path",
    type=click.Path(),
    default=config.DEFAULT_TAXONOMY_PATH,
    help=f"Path to {config.DEFAULT_TAXONOMY_REPO} clone.",
)
@click.option(
    "--repository",
    default=config.DEFAULT_TAXONOMY_REPO,
    help="Taxonomy repository location.",
)
@click.option(
    "--min_taxonomy",
    is_flag=True,
    help="Shallow clone the taxonomy repository with minimum size. " \
         "Please do not use this option if you are planning to contribute back " \
         "using the same taxonomy repository. "
)
def init(ctx, interactive, model_path, taxonomy_path, repository, min_taxonomy):
    """Initializes environment for labrador"""
    if exists(config.DEFAULT_CONFIG):
        overwrite = click.confirm(
            f"Found {config.DEFAULT_CONFIG} in the current directory, do you still want to continue?"
        )
        if not overwrite:
            return

    if interactive:
        click.echo(
            "Welcome to labrador CLI. This guide will help you to setup your environment."
        )
        click.echo("Please provide the following values to initiate the environment:")

        taxonomy_path = click.prompt("Path to taxonomy repo", default=taxonomy_path)
        try:
            taxonomy_contents = listdir(taxonomy_path)
        except FileNotFoundError:
            taxonomy_contents = []
        if len(taxonomy_contents) == 0:
            do_clone = click.confirm(
                f"`{taxonomy_path}` seems to not exists or is empty. Should I clone {repository} for you?"
            )
            if do_clone:
                click.echo(f"Cloning {repository}...")
                try:
<<<<<<< HEAD
                    clone_taxonomy(repository, "main", min_taxonomy)
=======
                    clone_taxonomy(repository, "main", taxonomy_path)
>>>>>>> 97b43d5b
                except DownloadException as exc:
                    click.secho(
                        f"Cloning {repository} failed with the following error: {exc}",
                        fg="red",
                    )

        # check if models dir exists, and if so ask for which model to use
        models_dir = dirname(model_path)
        if exists(models_dir):
            model_path = click.prompt("Path to your model", default=model_path)

    # non-interactive part of the generation
    click.echo(f"Generating `{config.DEFAULT_CONFIG}` in the current directory...")
    cfg = config.get_default_config()
    model = splitext(basename(model_path))[0]
    cfg.chat.model = model
    cfg.generate.model = model
    cfg.serve.model_path = model_path
    cfg.generate.taxonomy_path = taxonomy_path
    cfg.list.taxonomy_path = taxonomy_path
    config.write_config(cfg)

    click.echo(
        "Initialization completed successfully, you're ready to start using `lab`. Enjoy!"
    )


@cli.command()
@click.option(
    "--taxonomy-path",
    type=click.Path(),
    help=f"Path to {config.DEFAULT_TAXONOMY_REPO} clone.",
)
@click.pass_context
# pylint: disable=redefined-builtin
def list(ctx, taxonomy_path):
    """
    Lists taxonomy files that have changed (modified or untracked).
    Similar to 'git diff'
    """
    updated_taxonomy_files = get_taxonomy_diff(taxonomy_path)
    for f in updated_taxonomy_files:
        if splitext(f)[1] != ".yaml":
            click.secho(
                f"WARNING: Found {f}! Use lowercase '.yaml' instead.", fg="yellow"
            )
            continue
        click.echo(f)


@cli.command()
@click.pass_context
def submit(ctx):
    """Initializes environment for labrador"""
    click.echo("please use git commands and GitHub to submit a PR to the taxonomy repo")


@cli.command()
@click.option(
    "--model-path",
    type=click.Path(),
    help="Path to the model used during generation.",
)
@click.option(
    "--gpu-layers",
    type=click.INT,
    help="The number of layers to put on the GPU. The rest will be on the CPU. Defaults to -1 to move all to GPU.",
)
@click.pass_context
def serve(ctx, model_path, gpu_layers):
    """Start a local server"""
    ctx.obj.logger.info(f"Using model '{model_path}' with {gpu_layers} gpu-layers")
    settings = Settings(
        model=model_path,
        n_ctx=4096,
        n_gpu_layers=gpu_layers,
        verbose=ctx.obj.logger.level == logging.DEBUG,
    )
    try:
        app = create_app(settings=settings)
    except ValueError as err:
        click.secho(
            f"Creating App using model failed with following value error: {err}",
            fg="red",
        )

    llama_app._llama_proxy._current_model.chat_handler = llama_chat_format.Jinja2ChatFormatter(
        template="{% for message in messages %}\n{% if message['role'] == 'user' %}\n{{ '<|user|>\n' + message['content'] }}\n{% elif message['role'] == 'system' %}\n{{ '<|system|>\n' + message['content'] }}\n{% elif message['role'] == 'assistant' %}\n{{ '<|assistant|>\n' + message['content'] + eos_token }}\n{% endif %}\n{% if loop.last and add_generation_prompt %}\n{{ '<|assistant|>' }}\n{% endif %}\n{% endfor %}",
        eos_token="<|endoftext|>",
        bos_token="",
    ).to_chat_handler()
    click.echo("Starting server process")
    click.echo(
        "After application startup complete see http://127.0.0.1:8000/docs for API."
    )
    click.echo("Press CTRL+C to shutdown server.")
    uvicorn.run(app, port=8000, log_level=logging.ERROR)  # TODO: host params, etc...


@cli.command()
@click.option(
    "--model",
    help="Name of the model used during generation.",
)
@click.option(
    "--num-cpus",
    type=click.INT,
    help="Number of processes to use. Defaults to 10.",
)
@click.option(
    "--num-instructions",
    type=click.INT,
    help="Number of instructions to generate. Defaults to 100.",
)
@click.option(
    "--taxonomy-path",
    type=click.Path(),
    help=f"Path to {config.DEFAULT_TAXONOMY_REPO} clone.",
)
@click.option(
    "--seed-file",
    type=click.Path(),
    help="Path to a seed file.",
)
@click.pass_context
def generate(ctx, model, num_cpus, num_instructions, taxonomy_path, seed_file):
    """Generates synthetic data to enhance your example data"""
    ctx.obj.logger.info(
        f"Generating model '{model}' using {num_cpus} cpus, taxonomy: '{taxonomy_path}' and seed '{seed_file}'"
    )
    try:
        generate_data(
            logger=ctx.obj.logger,
            model_name=model,
            num_cpus=num_cpus,
            num_instructions_to_generate=num_instructions,
            taxonomy=taxonomy_path,
            prompt_file_path=ctx.obj.config.generate.prompt_file,
            seed_tasks_path=seed_file,
        )
    except GenerateException as exc:
        click.secho(
            f"Generating dataset failed with the following error: {exc}",
            fg="red",
        )


@cli.command()
@click.pass_context
def train(ctx):
    """Trains labrador model"""
    click.echo("# train TBD")


@cli.command()
@click.pass_context
def test(ctx):
    """Perform rudimentary tests of the model"""
    click.echo("# test TBD")


@cli.command()
@click.argument(
    "question",
    nargs=-1,
    type=click.UNPROCESSED,
)
@click.option(
    "-m",
    "--model",
    help="Model to use",
)
@click.option(
    "-c",
    "--context",
    default="default",
    help="Name of system context in config file",
)
@click.option(
    "-s",
    "--session",
    type=click.File("r"),
    help="Filepath of a dialog session file",
)
@click.option(
    "-qq",
    "--quick-question",
    is_flag=True,
    help="Exit after answering question",
)
@click.pass_context
def chat(ctx, question, model, context, session, quick_question):
    """Run a chat using the modified model"""
    chat_cli(ctx, question, model, context, session, quick_question)


@cli.command()
@click.option(
    "--repository",
    default="https://github.com/open-labrador/cli.git",
    show_default=True,
    help="GitHub repository of the hosted models.",
)
@click.option(
    "--release",
    default=config.DEFAULT_DOWNLOAD_TAG,
    show_default=True,
    help="GitHub release version of the hosted models.",
)
@click.option(
    "--model-dir", help="The local directory to download the model files into."
)
@click.option(
    "--pattern",
    help="Download only assets that match a glob pattern.",
)
@click.option("--pattern", help="Download only assets that match a glob pattern.")
@click.pass_context
def download(ctx, repository, release, model_dir, pattern):
    """Download the model(s) to train"""
    # Use the serve model path to get the right models in the right place, if needed
    serve_model_path = ctx.obj.config.serve.model_path
    if serve_model_path:  # if set in config
        if not model_dir:  # --model_dir takes precedence
            model_dir = dirname(serve_model_path)
        if not pattern:  # --pattern takes precedence
            pattern = basename(serve_model_path).replace(".gguf", ".*")
    click.echo(
        "Make sure the local environment has the `gh` cli: https://cli.github.com"
    )
    click.echo(f"Downloading models from {repository}@{release} to {model_dir}...")
    try:
        download_model(repository, release, model_dir, pattern)
    except DownloadException as exc:
        click.secho(
            f"Downloading models failed with the following error: {exc}",
            fg="red",
        )<|MERGE_RESOLUTION|>--- conflicted
+++ resolved
@@ -126,11 +126,7 @@
             if do_clone:
                 click.echo(f"Cloning {repository}...")
                 try:
-<<<<<<< HEAD
                     clone_taxonomy(repository, "main", min_taxonomy)
-=======
-                    clone_taxonomy(repository, "main", taxonomy_path)
->>>>>>> 97b43d5b
                 except DownloadException as exc:
                     click.secho(
                         f"Cloning {repository} failed with the following error: {exc}",
