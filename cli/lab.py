import click
from click_didyoumean import DYMGroup
import llama_cpp as llama_chat_format
import llama_cpp.server.app as llama_app
from llama_cpp.server.app import create_app
from llama_cpp.server.settings import Settings
import uvicorn
import logging
from git import Repo
from os.path import splitext

from .generator.generate_data import generate_data
from .download_model import download_model
from .chat.chat import chat_cli
from .config.config import Config

from os import system

# pylint: disable=unused-argument
class Lab:
    """Lab object holds high-level information about lab CLI"""

    def __init__(self, config):
        self.config = Config(config_yml_path=config)
        FORMAT = "%(levelname)s %(asctime)s %(filename)s:%(lineno)d %(message)s"
        logging.basicConfig(format=FORMAT)
        self.logger = logging.getLogger(__name__)
        self.logger.setLevel(self.config.get_log_level())


def configure(ctx, param, filename):
    ctx.obj = Lab(filename)
    default_map = {}
    # options in default_map must match the names of variables
    default_map["model"] = ctx.obj.config.get_serve_model_path()
    default_map["taxonomy"] = ctx.obj.config.get_generate_taxonomy()
    default_map["seed_file"] = ctx.obj.config.get_generate_seed_task_path()
    default_map["gpu_layers"] = ctx.obj.config.get_serve_n_gpu_layers()
    default_map["num_cpus"] = ctx.obj.config.get_generate_num_cpus()
    default_map["num_instructions"] = ctx.obj.config.get_generate_num_instructions()
    ctx.default_map = default_map
    # TODO: for now we have to inject values per command, so I'm injecting them all
    # but ideally we should morph our file to match what click expects
    cmds = ["init", "list", "submit", "serve", "generate", "train", "test", "chat", "download"]
    for cmd in cmds:
        ctx.default_map[cmd] = dict(default_map)


@click.group(cls=DYMGroup)
@click.option(
    "--config",
    type=click.Path(),
    default="./cli/config/config.yml",
    show_default=True,
    callback=configure,
    is_eager=True,
    help="Path to a configuration file.")
@click.pass_context
def cli(ctx, config):
    """CLI for interacting with labrador"""
    pass


@cli.command()
@click.pass_context
def init(ctx):
    """Initializes environment for labrador"""
    click.echo("please do\n")
    click.echo("git clone git@github.com:open-labrador/taxonomy.git\n")
    click.echo("to get the taxonomy repo")


@cli.command()
@click.option("--taxonomy", type=click.Path(),
              help="Path to https://github.com/open-labrador/taxonomy/ checkout.")
@click.pass_context
# pylint: disable=redefined-builtin
def list(ctx, taxonomy):
    """List taxonomy YAML files"""
<<<<<<< HEAD
    system(f"find {taxonomy} -iname '*.yaml'")
=======
    repo = Repo("taxonomy")
    updated_taxonomy_files = [u for u in repo.untracked_files if splitext(u)[1].lower() in [".yaml", ".yml"]] + \
                [d.a_path for d in repo.index.diff(None) if splitext(d.a_path)[1].lower() in [".yaml", ".yml"]]
    for f in updated_taxonomy_files:
        if splitext(f)[1] != ".yaml":
            click.secho(f"WARNING: Found {f}! Use lowercase '.yaml' extension instead.", fg="yellow")
            continue
        click.echo(f)
>>>>>>> 37850150


@cli.command()
@click.pass_context
def submit(ctx):
    """Initializes environment for labrador"""
    click.echo("please use git commands and GitHub to submit a PR to the taxonomy repo")


@cli.command()
@click.option("--model", help="Name of the model used during generation.")
@click.option("--gpu-layers", help="""The number of layers to put on the GPU.
              The rest will be on the CPU. Defaults to -1 to move all to GPU.""")
@click.option('--verbose', '-v', is_flag=True, help="Print verbose output.")
@click.pass_context
def serve(ctx, model, gpu_layers, verbose):
    """Start a local server"""
    ctx.obj.logger.info(f"Using model '{model}' with {gpu_layers} gpu-layers")
    settings = Settings(model=model, n_ctx=4096, n_gpu_layers=gpu_layers, verbose=verbose)
    app = create_app(settings=settings)
    llama_app._llama_proxy._current_model.chat_handler = llama_chat_format.Jinja2ChatFormatter(
        template="""{% for message in messages %}\n{% if message['role'] == 'user' %}\n
                {{ '<|user|>\n' + message['content'] }}\n
                {% elif message['role'] == 'system' %}\n
                {{ '<|system|>\n' + message['content'] }}\n
                {% elif message['role'] == 'assistant' %}\n
                {{ '<|assistant|>\n' + message['content'] + eos_token }}\n
                {% endif %}\n{% if loop.last and add_generation_prompt %}\n
                {{ '<|assistant|>' }}\n{% endif %}\n{% endfor %}""",
                eos_token="<|endoftext|>", bos_token=""
    ).to_chat_handler()
    click.echo("Starting server process")
    click.echo("After application startup complete see http://127.0.0.1:8000/docs for API.")
    click.echo("Press CTRL+C to shutdown server.")
    uvicorn.run(app, port=8000, log_level=logging.ERROR)  # TODO: host params, etc...


@cli.command()
@click.option("--model", help="Name of the model used during generation.")
@click.option("--num-cpus", type=click.INT,
                help="Number of processes to use. Defaults to 10.")
@click.option("--num-instructions", type=click.INT,
                help="Number of instructions to generate. Defaults to 100.")
@click.option("--taxonomy", type=click.Path(),
                help="Path to https://github.com/open-labrador/taxonomy/ checkout.")
@click.option("--seed-file", type=click.Path(), help="Path to a seed file.")
@click.pass_context
def generate(ctx, model, num_cpus, num_instructions, taxonomy, seed_file):
    """Generates synthetic data to enhance your example data"""
    # load not exposed options from config
    prompt_path = ctx.obj.config.get_generate_prompt_file_path()

    ctx.obj.logger.debug(f"Generating model '{model}' using {num_cpus} cpus, + \
        taxonomy: '{taxonomy}' + and seed '{seed_file}'")
    generate_data(logger=ctx.obj.logger, model_name=model, num_cpus=num_cpus,
                  num_instructions_to_generate=num_instructions, taxonomy=taxonomy,
                  prompt_file_path=prompt_path, seed_tasks_path=seed_file)


@cli.command()
@click.pass_context
def train(ctx):
    """Trains labrador model"""
    click.echo("# train TBD")


@cli.command()
@click.pass_context
def test(ctx):
    """Perform rudimentary tests of the model"""
    click.echo("# test TBD")


@cli.command()
@click.argument(
    "question", nargs=-1, type=click.UNPROCESSED
)
@click.option(
    "-m", "--model", "model", help="Model to use"
)
@click.option(
    "-c", "--context", "context", help="Name of system context in config file", default="default"
)
@click.option(
    "-s", "--session", "session", help="Filepath of a dialog session file", type=click.File("r")
)
@click.option(
    "-qq", "--quick-question", "qq", help="Exit after answering question", is_flag=True
)
@click.pass_context
def chat(ctx, question, model, context, session, qq):
    """Run a chat using the modified model"""
    chat_cli(question, model, context, session, qq)


@cli.command()
@click.option(
    "--repo",
    default="https://github.com/open-labrador/cli.git",
    show_default=True,
    help="Github repository of the hosted models."
)
@click.option(
    "--release",
    default="latest",
    show_default=True,
    help="Github release version of the hosted models."
)
@click.option(
    "--local_dir",
    default=".",
    show_default=True,
    help="The local directory to download the model files into."
)
@click.option(
    "--pattern",
    default="",
    show_default=True,
    help="Download only assets that match a glob pattern."
)
@click.pass_context
def download(ctx, repo, release, local_dir, pattern):
    """Download the model(s) to train"""
    download_model(repo, release, local_dir, pattern)<|MERGE_RESOLUTION|>--- conflicted
+++ resolved
@@ -77,9 +77,6 @@
 # pylint: disable=redefined-builtin
 def list(ctx, taxonomy):
     """List taxonomy YAML files"""
-<<<<<<< HEAD
-    system(f"find {taxonomy} -iname '*.yaml'")
-=======
     repo = Repo("taxonomy")
     updated_taxonomy_files = [u for u in repo.untracked_files if splitext(u)[1].lower() in [".yaml", ".yml"]] + \
                 [d.a_path for d in repo.index.diff(None) if splitext(d.a_path)[1].lower() in [".yaml", ".yml"]]
@@ -88,9 +85,8 @@
             click.secho(f"WARNING: Found {f}! Use lowercase '.yaml' extension instead.", fg="yellow")
             continue
         click.echo(f)
->>>>>>> 37850150
-
-
+
+        
 @cli.command()
 @click.pass_context
 def submit(ctx):
